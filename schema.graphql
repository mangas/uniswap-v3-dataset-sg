--- conflicted
+++ resolved
@@ -92,10 +92,6 @@
   user: User!
   pair: Pair!
   liquidityTokenBalance: BigDecimal!
-<<<<<<< HEAD
-=======
-  historicalSnapshots: [LiquidityPositionSnapshot]! @derivedFrom(field: "liquidityPosition")
->>>>>>> 14f6c8e6
 }
 
 # saved over time for return calculations, gets created and never updated
