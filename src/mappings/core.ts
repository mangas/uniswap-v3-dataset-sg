/* eslint-disable prefer-const */
import { BigInt, BigDecimal, store } from '@graphprotocol/graph-ts'
import {
  Pair,
  Token,
  UniswapFactory,
  Transaction,
  UniswapDayData,
  PairDayData,
  TokenDayData,
  Mint as MintEvent,
  Burn as BurnEvent,
  Swap as SwapEvent,
  Bundle
} from '../types/schema'
import { Pair as PairContract, Mint, Burn, Swap, Transfer, Sync } from '../types/templates/Pair/Pair'

import { updatePairDayData, updateTokenDayData, updateUniswapDayData } from './dayUpdates'

<<<<<<< HEAD
import { getEthPriceInUSD, findEthPerToken, getTrackedVolumeUSD } from './pricing'
=======
import { getEthPriceInUSD, findEthPerToken } from './pricing'
>>>>>>> c7520220
import {
  convertTokenToDecimal,
  ADDRESS_ZERO,
  FACTORY_ADDRESS,
  ONE_BI,
  createUser,
  createLiquidityPosition,
  ZERO_BD
} from './helpers'

function isCompleteMint(mintId: string): boolean {
  return MintEvent.load(mintId).sender !== null // sufficient checks
}

export function handleTransfer(event: Transfer): void {
  let factory = UniswapFactory.load(FACTORY_ADDRESS)
  let transactionHash = event.transaction.hash.toHexString()

  // user stats
  let from = event.params.from
  createUser(from)
  let to = event.params.to
  createUser(to)

  let pair = Pair.load(event.address.toHexString())
  let pairContract = PairContract.bind(event.address)
  let newTotalSupply = pairContract.totalSupply()

  // liquidity token amount being transfered
  let value = convertTokenToDecimal(event.params.value, 18)
  let transaction = Transaction.load(transactionHash)

  if (transaction == null) {
    transaction = new Transaction(transactionHash)
    transaction.blockNumber = event.block.number
    transaction.timestamp = event.block.timestamp
    transaction.mints = []
    transaction.swaps = []
    transaction.burns = []
  }

  // load mints from transaction
  let mints = transaction.mints

  // mint
  if (from.toHexString() == ADDRESS_ZERO) {
    // update total supply
    pair.totalSupply = pair.totalSupply.plus(value)
    pair.save()

    if (mints.length === 0 || isCompleteMint(mints[mints.length - 1])) {
      let mint = new MintEvent(
        event.transaction.hash
          .toHexString()
          .concat('-')
          .concat(BigInt.fromI32(mints.length).toString())
      )
      mint.pair = pair.id
      mint.to = to
      mint.liquidity = value
      mint.timestamp = transaction.timestamp
      mint.save()

      // update mints in transaction
      let newMints = transaction.mints
      newMints.push(mint.id)
      transaction.mints = newMints

      // save entities
      transaction.save()
      factory.save()
    }
  }

  // burn
  if (event.params.to.toHexString() == ADDRESS_ZERO && event.params.from.toHexString() == pair.id) {
    pair.totalSupply = pair.totalSupply.minus(value)
    pair.save()

    // this is a new instance of a logical burn
    let burns = transaction.burns
    let burn = new BurnEvent(
      event.transaction.hash
        .toHexString()
        .concat('-')
        .concat(BigInt.fromI32(burns.length).toString())
    )
    burn.pair = pair.id
    burn.liquidity = value
    burn.timestamp = transaction.timestamp

    // if this logical burn included a fee mint, account for this
    if (mints.length !== 0 && !isCompleteMint(mints[mints.length - 1])) {
      let mint = MintEvent.load(mints[mints.length - 1])
      burn.feeTo = mint.to
      burn.feeLiquidity = mint.liquidity
      // remove the logical mint
      store.remove('Mint', mints[mints.length - 1])
      // update the transaction
      mints.pop()
      transaction.mints = mints
      transaction.save()
    }
    burn.save()
    burns.push(burn.id)
    transaction.burns = burns

    transaction.save()
  }

  if (from.toHexString() != ADDRESS_ZERO && from.toHexString() != pair.id) {
    let fromUserLiquidityPosition = createLiquidityPosition(event.address, from)
    fromUserLiquidityPosition.liquidityTokenBalance = convertTokenToDecimal(pairContract.balanceOf(from), 18)
    if (newTotalSupply == BigInt.fromI32(0)) {
      fromUserLiquidityPosition.poolOwnership = BigDecimal.fromString('0.0')
    } else {
      fromUserLiquidityPosition.poolOwnership = fromUserLiquidityPosition.liquidityTokenBalance.div(
        convertTokenToDecimal(newTotalSupply, 18)
      )
    }
    fromUserLiquidityPosition.save()
  }

  if (event.params.to.toHexString() != ADDRESS_ZERO && to.toHexString() != pair.id) {
    let toUserLiquidityPosition = createLiquidityPosition(event.address, to)
    toUserLiquidityPosition.liquidityTokenBalance = convertTokenToDecimal(pairContract.balanceOf(to), 18)
    if (newTotalSupply == BigInt.fromI32(0)) {
      toUserLiquidityPosition.poolOwnership = BigDecimal.fromString('0.0')
    } else {
      toUserLiquidityPosition.poolOwnership = toUserLiquidityPosition.liquidityTokenBalance.div(
        convertTokenToDecimal(newTotalSupply, 18)
      )
    }
    toUserLiquidityPosition.save()
  }
  transaction.save()
}

export function handleSync(event: Sync): void {
  let pair = Pair.load(event.address.toHex())
  let token0 = Token.load(pair.token0)
  let token1 = Token.load(pair.token1)
  let uniswap = UniswapFactory.load(FACTORY_ADDRESS)

  // reset factory liquidity
  uniswap.totalLiquidityETH = uniswap.totalLiquidityETH.minus(pair.reserveETH as BigDecimal)

  // update pair with new values
  pair.reserve0 = convertTokenToDecimal(event.params.reserve0, token0.decimals)
  pair.reserve1 = convertTokenToDecimal(event.params.reserve1, token1.decimals)
  pair.token0Price = pair.reserve0.div(pair.reserve1)
  pair.token1Price = pair.reserve1.div(pair.reserve0)
  pair.save() // save to use in helper functions

  // update ETH price
  let bundle = Bundle.load('1')
  bundle.ethPrice = getEthPriceInUSD()
  bundle.save()

  token0.derivedETH = findEthPerToken(token0 as Token, false)
  token1.derivedETH = findEthPerToken(token1 as Token, false)

  // update the derivedETH value for pair
  pair.reserveETH = pair.reserve0
    .times(token0.derivedETH as BigDecimal)
    .plus(pair.reserve1.times(token1.derivedETH as BigDecimal))

  // update derived USD reserves for pair
  pair.reserveUSD = pair.reserveETH.times(bundle.ethPrice)

  // update total liquidity with new reserves and prices
  uniswap.totalLiquidityETH = uniswap.totalLiquidityETH.plus(pair.reserveETH as BigDecimal)
  uniswap.totalLiquidityUSD = uniswap.totalLiquidityETH.times(bundle.ethPrice)

  // save entities
  token0.save()
  token1.save()
  pair.save()
  uniswap.save()
}

export function handleMint(event: Mint): void {
  let transaction = Transaction.load(event.transaction.hash.toHexString())
  let mints = transaction.mints
  let mint = MintEvent.load(mints[mints.length - 1])

  let pair = Pair.load(event.address.toHex())
  let uniswap = UniswapFactory.load(FACTORY_ADDRESS)

  let token0 = Token.load(pair.token0)
  let token1 = Token.load(pair.token1)

  // update exchange info (except balances, sync will cover that)
  let token0Amount = convertTokenToDecimal(event.params.amount0, token0.decimals)
  let token1Amount = convertTokenToDecimal(event.params.amount1, token1.decimals)

  // update global token info
  token0.totalLiquidity = token0.totalLiquidity.plus(token0Amount)
  token1.totalLiquidity = token1.totalLiquidity.plus(token1Amount)

  // update txn counts
  token0.txCount = token0.txCount.plus(ONE_BI)
  token1.txCount = token1.txCount.plus(ONE_BI)

  // get new amounts of USD and ETH for tracking
  let bundle = Bundle.load('1')
  let amountTotalUSD = token1.derivedETH
    .times(token1Amount)
    .plus(token0.derivedETH.times(token0Amount))
    .times(bundle.ethPrice)

  // update txn counts
  pair.txCount = pair.txCount.plus(ONE_BI)
  uniswap.txCount = uniswap.txCount.plus(ONE_BI)

  // save entities
  token0.save()
  token1.save()
  pair.save()
  uniswap.save()

  mint.sender = event.params.sender
  mint.amount0 = token0Amount as BigDecimal
  mint.amount1 = token1Amount as BigDecimal
  mint.logIndex = event.logIndex
  mint.amountUSD = amountTotalUSD as BigDecimal
  mint.save()
}

export function handleBurn(event: Burn): void {
  let transaction = Transaction.load(event.transaction.hash.toHexString())
  let burns = transaction.burns
  let burn = BurnEvent.load(burns[burns.length - 1])

  let pair = Pair.load(event.address.toHex())
  let uniswap = UniswapFactory.load(FACTORY_ADDRESS)

  //update token info
  let token0 = Token.load(pair.token0)
  let token1 = Token.load(pair.token1)
  let token0Amount = convertTokenToDecimal(event.params.amount0, token0.decimals)
  let token1Amount = convertTokenToDecimal(event.params.amount1, token1.decimals)

  // update global token info
  token0.totalLiquidity = token0.totalLiquidity.minus(token0Amount)
  token1.totalLiquidity = token1.totalLiquidity.minus(token1Amount)

  // update txn counts
  token0.txCount = token0.txCount.plus(ONE_BI)
  token1.txCount = token1.txCount.plus(ONE_BI)

  // get new amounts of USD and ETH for tracking
  let bundle = Bundle.load('1')
  let amountTotalUSD = token1.derivedETH
    .times(token1Amount)
    .plus(token0.derivedETH.times(token0Amount))
    .times(bundle.ethPrice)

  // update txn counts
  uniswap.txCount = uniswap.txCount.plus(ONE_BI)
  pair.txCount = pair.txCount.plus(ONE_BI)

  // update global counter and save
  token0.save()
  token1.save()
  pair.save()
  uniswap.save()

  // update burn
  burn.sender = event.params.sender
  burn.amount0 = token0Amount as BigDecimal
  burn.amount1 = token1Amount as BigDecimal
  burn.to = event.params.to
  burn.logIndex = event.logIndex
  burn.amountUSD = amountTotalUSD as BigDecimal
  burn.save()
}

export function handleSwap(event: Swap): void {
  let pair = Pair.load(event.address.toHexString())
  let token0 = Token.load(pair.token0)
  let token1 = Token.load(pair.token1)
  let amount0In = convertTokenToDecimal(event.params.amount0In, token0.decimals)
  let amount1In = convertTokenToDecimal(event.params.amount1In, token1.decimals)
  let amount0Out = convertTokenToDecimal(event.params.amount0Out, token0.decimals)
  let amount1Out = convertTokenToDecimal(event.params.amount1Out, token1.decimals)

  // totals for volume updates
  let amount0Total = amount0Out.plus(amount0In)
  let amount1Total = amount1Out.plus(amount1In)

  // ETH/USD prices
  let bundle = Bundle.load('1')

  // get total amounts of derived USD and ETH for tracking
  let derivedAmountETH = token1.derivedETH
    .times(amount1Total)
    .plus(token0.derivedETH.times(amount0Total))
    .div(BigDecimal.fromString('2'))
  let derivedAmountUSD = derivedAmountETH.times(bundle.ethPrice)

<<<<<<< HEAD
  // only accounts for volume through pairs with ETH, USDC and DAI, zero otherwise
  let trackedAmountUSD = getTrackedVolumeUSD(amount0Total, token0 as Token, amount1Total, token1 as Token)

  // update token0 global volume and token liquidity stats
  token0.totalLiquidity = token0.totalLiquidity.plus(amount0In).minus(amount0Out)
  token0.tradeVolume = token0.tradeVolume.plus(amount0In.plus(amount0Out))
  token0.tradeVolumeUSD = token0.tradeVolumeUSD.plus(trackedAmountUSD === ZERO_BD ? derivedAmountUSD : trackedAmountUSD)
=======
  // update token0 global volume and token liquidity stats
  token0.totalLiquidity = token0.totalLiquidity.plus(amount0In).minus(amount0Out)
  token0.tradeVolume = token0.tradeVolume.plus(amount0In.plus(amount0Out))
  token0.tradeVolumeUSD = token0.tradeVolumeUSD.plus(token0.derivedETH.times(bundle.ethPrice).times(amount0Total))
>>>>>>> c7520220

  // update token1 global volume and token liquidity stats
  token1.totalLiquidity = token1.totalLiquidity.plus(amount1In).minus(amount1Out)
  token1.tradeVolume = token1.tradeVolume.plus(amount1In.plus(amount1Out))
<<<<<<< HEAD
  token1.tradeVolumeUSD = token1.tradeVolumeUSD.plus(trackedAmountUSD === ZERO_BD ? derivedAmountUSD : trackedAmountUSD)
=======
  token1.tradeVolumeUSD = token1.tradeVolumeUSD.plus(token1.derivedETH.times(bundle.ethPrice).times(amount1Total))
>>>>>>> c7520220

  // update txn counts
  token0.txCount = token0.txCount.plus(ONE_BI)
  token1.txCount = token1.txCount.plus(ONE_BI)

<<<<<<< HEAD
  /**
   *  @todo flash swaps?
   */
  // update pair volume data
  pair.volumeUSD = pair.volumeUSD.plus(trackedAmountUSD === ZERO_BD ? derivedAmountUSD : trackedAmountUSD)
  pair.volumeToken0 = pair.volumeToken0.plus(amount0Total)
  pair.volumeToken1 = pair.volumeToken1.plus(amount1Total)
  pair.txCount = pair.txCount.plus(ONE_BI)
  pair.save()
=======
  // update pair volume data in derived USD
  pair.volumeUSD = pair.volumeUSD.plus(amountTotalUSD)
>>>>>>> c7520220

  // update global values
  let uniswap = UniswapFactory.load(FACTORY_ADDRESS)
<<<<<<< HEAD
  uniswap.totalVolumeUSD = uniswap.totalVolumeUSD.plus(trackedAmountUSD)
  uniswap.totalVolumeETH = uniswap.totalVolumeETH.plus(derivedAmountETH)
=======

  uniswap.totalVolumeUSD = uniswap.totalVolumeUSD.plus(amountTotalUSD)
  uniswap.totalVolumeETH = uniswap.totalVolumeETH.plus(amountTotalETH)
>>>>>>> c7520220
  uniswap.txCount = uniswap.txCount.plus(ONE_BI)

  // save entities
  pair.save()
  token0.save()
  token1.save()
  uniswap.save()

  let transaction = Transaction.load(event.transaction.hash.toHexString())
  if (transaction === null) {
    transaction = new Transaction(event.transaction.hash.toHexString())
    transaction.blockNumber = event.block.number
    transaction.timestamp = event.block.timestamp
    transaction.mints = []
    transaction.swaps = []
    transaction.burns = []
    transaction.save()
  }
  let swaps = transaction.swaps
  let swap = new SwapEvent(
    event.transaction.hash
      .toHexString()
      .concat('-')
      .concat(BigInt.fromI32(swaps.length).toString())
  )

  // update swap event
  swap.pair = pair.id
  swap.timestamp = transaction.timestamp
  swap.sender = event.params.sender
  swap.amount0In = amount0In
  swap.amount1In = amount1In
  swap.amount0Out = amount0Out
  swap.amount1Out = amount1Out
  swap.to = event.params.to
  swap.logIndex = event.logIndex
  swap.amountUSD = derivedAmountUSD
  swap.save()

  // update the transaction
  swaps.push(swap.id)
  transaction.swaps = swaps
  transaction.save()

  // update day entities
  updatePairDayData(event)
  updateUniswapDayData(event)
  updateTokenDayData(token0 as Token, event)
  updateTokenDayData(token1 as Token, event)

  // get ids for date related entities
  let timestamp = event.block.timestamp.toI32()
  let dayID = timestamp / 86400
  let dayPairID = event.address
    .toHexString()
    .concat('-')
    .concat(BigInt.fromI32(dayID).toString())

  // swap specific updating
  let uniswapDayData = UniswapDayData.load(dayID.toString())
<<<<<<< HEAD
  uniswapDayData.dailyVolumeUSD = uniswapDayData.dailyVolumeUSD.plus(trackedAmountUSD)
  uniswapDayData.dailyVolumeETH = uniswapDayData.dailyVolumeETH.plus(derivedAmountETH)
=======
  uniswapDayData.dailyVolumeUSD = uniswapDayData.dailyVolumeUSD.plus(amountTotalUSD)
  uniswapDayData.dailyVolumeETH = uniswapDayData.dailyVolumeETH.plus(amountTotalETH)
>>>>>>> c7520220
  uniswapDayData.save()

  // swap specific updating for pair
  let pairDayData = PairDayData.load(dayPairID)
  pairDayData.dailyVolumeToken0 = pairDayData.dailyVolumeToken0.plus(amount0Total)
  pairDayData.dailyVolumeToken1 = pairDayData.dailyVolumeToken1.plus(amount1Total)
<<<<<<< HEAD
  pairDayData.dailyVolumeUSD = pairDayData.dailyVolumeUSD.plus(trackedAmountUSD)
=======
  pairDayData.dailyVolumeUSD = pairDayData.dailyVolumeUSD.plus(amountTotalUSD)
>>>>>>> c7520220
  pairDayData.save()

  // swap specific updating for token0
  let token0DayID = token0.id
    .toString()
    .concat('-')
    .concat(BigInt.fromI32(dayID).toString())
  let token0DayData = TokenDayData.load(token0DayID)
  token0DayData.dailyVolumeToken = token0DayData.dailyVolumeToken.plus(amount0Total)
  token0DayData.dailyVolumeETH = token0DayData.dailyVolumeETH.plus(amount0Total.times(token1.derivedETH as BigDecimal))
  token0DayData.dailyVolumeUSD = token0DayData.dailyVolumeUSD.plus(
    amount0Total.times(token0.derivedETH as BigDecimal).times(bundle.ethPrice)
  )
  token0DayData.save()

  // swap specific updating
  let token1DayID = token1.id
    .toString()
    .concat('-')
    .concat(BigInt.fromI32(dayID).toString())
  let token1DayData = TokenDayData.load(token1DayID)
  token1DayData = TokenDayData.load(token1DayID)
  token1DayData.dailyVolumeToken = token1DayData.dailyVolumeToken.plus(amount1Total)
  token1DayData.dailyVolumeETH = token1DayData.dailyVolumeETH.plus(amount1Total.times(token1.derivedETH as BigDecimal))
  token1DayData.dailyVolumeUSD = token1DayData.dailyVolumeUSD.plus(
    amount1Total.times(token1.derivedETH as BigDecimal).times(bundle.ethPrice)
  )
  token1DayData.save()
}<|MERGE_RESOLUTION|>--- conflicted
+++ resolved
@@ -14,14 +14,8 @@
   Bundle
 } from '../types/schema'
 import { Pair as PairContract, Mint, Burn, Swap, Transfer, Sync } from '../types/templates/Pair/Pair'
-
 import { updatePairDayData, updateTokenDayData, updateUniswapDayData } from './dayUpdates'
-
-<<<<<<< HEAD
 import { getEthPriceInUSD, findEthPerToken, getTrackedVolumeUSD } from './pricing'
-=======
-import { getEthPriceInUSD, findEthPerToken } from './pricing'
->>>>>>> c7520220
 import {
   convertTokenToDecimal,
   ADDRESS_ZERO,
@@ -323,7 +317,6 @@
     .div(BigDecimal.fromString('2'))
   let derivedAmountUSD = derivedAmountETH.times(bundle.ethPrice)
 
-<<<<<<< HEAD
   // only accounts for volume through pairs with ETH, USDC and DAI, zero otherwise
   let trackedAmountUSD = getTrackedVolumeUSD(amount0Total, token0 as Token, amount1Total, token1 as Token)
 
@@ -331,27 +324,17 @@
   token0.totalLiquidity = token0.totalLiquidity.plus(amount0In).minus(amount0Out)
   token0.tradeVolume = token0.tradeVolume.plus(amount0In.plus(amount0Out))
   token0.tradeVolumeUSD = token0.tradeVolumeUSD.plus(trackedAmountUSD === ZERO_BD ? derivedAmountUSD : trackedAmountUSD)
-=======
-  // update token0 global volume and token liquidity stats
-  token0.totalLiquidity = token0.totalLiquidity.plus(amount0In).minus(amount0Out)
-  token0.tradeVolume = token0.tradeVolume.plus(amount0In.plus(amount0Out))
-  token0.tradeVolumeUSD = token0.tradeVolumeUSD.plus(token0.derivedETH.times(bundle.ethPrice).times(amount0Total))
->>>>>>> c7520220
+
 
   // update token1 global volume and token liquidity stats
   token1.totalLiquidity = token1.totalLiquidity.plus(amount1In).minus(amount1Out)
   token1.tradeVolume = token1.tradeVolume.plus(amount1In.plus(amount1Out))
-<<<<<<< HEAD
   token1.tradeVolumeUSD = token1.tradeVolumeUSD.plus(trackedAmountUSD === ZERO_BD ? derivedAmountUSD : trackedAmountUSD)
-=======
-  token1.tradeVolumeUSD = token1.tradeVolumeUSD.plus(token1.derivedETH.times(bundle.ethPrice).times(amount1Total))
->>>>>>> c7520220
 
   // update txn counts
   token0.txCount = token0.txCount.plus(ONE_BI)
   token1.txCount = token1.txCount.plus(ONE_BI)
 
-<<<<<<< HEAD
   /**
    *  @todo flash swaps?
    */
@@ -361,21 +344,11 @@
   pair.volumeToken1 = pair.volumeToken1.plus(amount1Total)
   pair.txCount = pair.txCount.plus(ONE_BI)
   pair.save()
-=======
-  // update pair volume data in derived USD
-  pair.volumeUSD = pair.volumeUSD.plus(amountTotalUSD)
->>>>>>> c7520220
 
   // update global values
   let uniswap = UniswapFactory.load(FACTORY_ADDRESS)
-<<<<<<< HEAD
   uniswap.totalVolumeUSD = uniswap.totalVolumeUSD.plus(trackedAmountUSD)
   uniswap.totalVolumeETH = uniswap.totalVolumeETH.plus(derivedAmountETH)
-=======
-
-  uniswap.totalVolumeUSD = uniswap.totalVolumeUSD.plus(amountTotalUSD)
-  uniswap.totalVolumeETH = uniswap.totalVolumeETH.plus(amountTotalETH)
->>>>>>> c7520220
   uniswap.txCount = uniswap.txCount.plus(ONE_BI)
 
   // save entities
@@ -436,24 +409,15 @@
 
   // swap specific updating
   let uniswapDayData = UniswapDayData.load(dayID.toString())
-<<<<<<< HEAD
   uniswapDayData.dailyVolumeUSD = uniswapDayData.dailyVolumeUSD.plus(trackedAmountUSD)
   uniswapDayData.dailyVolumeETH = uniswapDayData.dailyVolumeETH.plus(derivedAmountETH)
-=======
-  uniswapDayData.dailyVolumeUSD = uniswapDayData.dailyVolumeUSD.plus(amountTotalUSD)
-  uniswapDayData.dailyVolumeETH = uniswapDayData.dailyVolumeETH.plus(amountTotalETH)
->>>>>>> c7520220
   uniswapDayData.save()
 
   // swap specific updating for pair
   let pairDayData = PairDayData.load(dayPairID)
   pairDayData.dailyVolumeToken0 = pairDayData.dailyVolumeToken0.plus(amount0Total)
   pairDayData.dailyVolumeToken1 = pairDayData.dailyVolumeToken1.plus(amount1Total)
-<<<<<<< HEAD
   pairDayData.dailyVolumeUSD = pairDayData.dailyVolumeUSD.plus(trackedAmountUSD)
-=======
-  pairDayData.dailyVolumeUSD = pairDayData.dailyVolumeUSD.plus(amountTotalUSD)
->>>>>>> c7520220
   pairDayData.save()
 
   // swap specific updating for token0
