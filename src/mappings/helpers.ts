/* eslint-disable prefer-const */
import { log, BigInt, BigDecimal, Address, EthereumEvent } from '@graphprotocol/graph-ts'
import { ERC20 } from '../types/Factory/ERC20'
import { ERC20SymbolBytes } from '../types/Factory/ERC20SymbolBytes'
import { ERC20NameBytes } from '../types/Factory/ERC20NameBytes'
import { User, Bundle, Token, LiquidityPosition, LiquidityPositionSnapshot, Pair } from '../types/schema'
import { Factory as FactoryContract } from '../types/templates/Pair/Factory'

export const ADDRESS_ZERO = '0x0000000000000000000000000000000000000000'
export const FACTORY_ADDRESS = '0x5C69bEe701ef814a2B6a3EDD4B1652CB9cc5aA6f'

export let ZERO_BI = BigInt.fromI32(0)
export let ONE_BI = BigInt.fromI32(1)
export let ZERO_BD = BigDecimal.fromString('0')
export let ONE_BD = BigDecimal.fromString('1')
export let BI_18 = BigInt.fromI32(18)

export let factoryContract = FactoryContract.bind(Address.fromString(FACTORY_ADDRESS))

export function exponentToBigDecimal(decimals: BigInt): BigDecimal {
  let bd = BigDecimal.fromString('1')
  for (let i = ZERO_BI; i.lt(decimals as BigInt); i = i.plus(ONE_BI)) {
    bd = bd.times(BigDecimal.fromString('10'))
  }
  return bd
}

export function bigDecimalExp18(): BigDecimal {
  return BigDecimal.fromString('1000000000000000000')
}

export function convertEthToDecimal(eth: BigInt): BigDecimal {
  return eth.toBigDecimal().div(exponentToBigDecimal(18))
}

export function convertTokenToDecimal(tokenAmount: BigInt, exchangeDecimals: BigInt): BigDecimal {
  if (exchangeDecimals == ZERO_BI) {
    return tokenAmount.toBigDecimal()
  }
  return tokenAmount.toBigDecimal().div(exponentToBigDecimal(exchangeDecimals))
}

export function equalToZero(value: BigDecimal): boolean {
  const formattedVal = parseFloat(value.toString())
  const zero = parseFloat(ZERO_BD.toString())
  if (zero == formattedVal) {
    return true
  }
  return false
}

export function isNullEthValue(value: string): boolean {
  return value == '0x0000000000000000000000000000000000000000000000000000000000000001'
}

export function fetchTokenSymbol(tokenAddress: Address): string {
  // hard coded override
  if (tokenAddress.toHexString() == '0xe0b7927c4af23765cb51314a0e0521a9645f0e2a') {
    return 'DGD'
  }

  let contract = ERC20.bind(tokenAddress)
  let contractSymbolBytes = ERC20SymbolBytes.bind(tokenAddress)

  // try types string and bytes32 for symbol
  let symbolValue = 'unknown'
  let symbolResult = contract.try_symbol()
  if (symbolResult.reverted) {
    let symbolResultBytes = contractSymbolBytes.try_symbol()
    if (!symbolResultBytes.reverted) {
      // for broken pairs that have no symbol function exposed
      if (!isNullEthValue(symbolResultBytes.value.toHexString())) {
        symbolValue = symbolResultBytes.value.toString()
      }
    }
  } else {
    symbolValue = symbolResult.value
  }

  return symbolValue
}

export function fetchTokenName(tokenAddress: Address): string {
  // hard coded override
  if (tokenAddress.toHexString() == '0xe0b7927c4af23765cb51314a0e0521a9645f0e2a') {
    return 'DGD'
  }

  let contract = ERC20.bind(tokenAddress)
  let contractNameBytes = ERC20NameBytes.bind(tokenAddress)

  // try types string and bytes32 for name
  let nameValue = 'unknown'
  let nameResult = contract.try_name()
  if (nameResult.reverted) {
    let nameResultBytes = contractNameBytes.try_name()
    if (!nameResultBytes.reverted) {
      // for broken exchanges that have no name function exposed
      if (!isNullEthValue(nameResultBytes.value.toHexString())) {
        nameValue = nameResultBytes.value.toString()
      }
    }
  } else {
    nameValue = nameResult.value
  }

  return nameValue
}

export function fetchTokenTotalSupply(tokenAddress: Address): BigInt {
  let contract = ERC20.bind(tokenAddress)
  let totalSupplyValue = null
  let totalSupplyResult = contract.try_totalSupply()
  if (!totalSupplyResult.reverted) {
    totalSupplyValue = totalSupplyResult as i32
  }
  return BigInt.fromI32(totalSupplyValue as i32)
}

export function fetchTokenDecimals(tokenAddress: Address): BigInt {
  let contract = ERC20.bind(tokenAddress)
  // try types uint8 for decimals
  let decimalValue = null
  let decimalResult = contract.try_decimals()
  if (!decimalResult.reverted) {
    decimalValue = decimalResult.value
  }
  return BigInt.fromI32(decimalValue as i32)
}

export function createLiquidityPosition(exchange: Address, user: Address): LiquidityPosition {
  let id = exchange
    .toHexString()
    .concat('-')
    .concat(user.toHexString())
  let liquidityTokenBalance = LiquidityPosition.load(id)
  if (liquidityTokenBalance === null) {
    let pair = Pair.load(exchange.toHexString())
    pair.liquidityProviderCount = pair.liquidityProviderCount.plus(ONE_BI)
    liquidityTokenBalance = new LiquidityPosition(id)
    liquidityTokenBalance.liquidityTokenBalance = ZERO_BD
    liquidityTokenBalance.pair = exchange.toHexString()
    liquidityTokenBalance.user = user.toHexString()
    liquidityTokenBalance.save()
  }
  if (liquidityTokenBalance == null) log.error('LiquidityTokenBalance is null', [id])
  return liquidityTokenBalance as LiquidityPosition
}

export function createUser(address: Address): void {
  let user = User.load(address.toHexString())
  if (user === null) {
    user = new User(address.toHexString())
    user.usdSwapped = ZERO_BD
    user.save()
  }
}

export function createLiquiditySnapshot(position: LiquidityPosition, event: EthereumEvent): void {
  let timestamp = event.block.timestamp.toI32()
  let bundle = Bundle.load('1')
  let pair = Pair.load(position.pair)
  let token0 = Token.load(pair.token0)
  let token1 = Token.load(pair.token1)

  // create new snapshot
  let snapshot = new LiquidityPositionSnapshot(position.id.concat(timestamp.toString()))
  snapshot.liquidityPosition = position.id
  snapshot.timestamp = timestamp
  snapshot.block = event.block.number.toI32()
  snapshot.user = position.user
  snapshot.pair = position.pair
  snapshot.token0PriceUSD = token0.derivedETH.times(bundle.ethPrice)
  snapshot.token1PriceUSD = token1.derivedETH.times(bundle.ethPrice)
  snapshot.reserve0 = pair.reserve0
  snapshot.reserve1 = pair.reserve1
  snapshot.reserveUSD = pair.reserveUSD
  snapshot.liquidityTokenTotalSupply = pair.totalSupply
  snapshot.liquidityTokenBalance = position.liquidityTokenBalance
  snapshot.liquidityPosition = position.id
  snapshot.save()
<<<<<<< HEAD
  position.save()
=======
>>>>>>> 14f6c8e6
}<|MERGE_RESOLUTION|>--- conflicted
+++ resolved
@@ -179,8 +179,5 @@
   snapshot.liquidityTokenBalance = position.liquidityTokenBalance
   snapshot.liquidityPosition = position.id
   snapshot.save()
-<<<<<<< HEAD
   position.save()
-=======
->>>>>>> 14f6c8e6
 }