--- conflicted
+++ resolved
@@ -161,7 +161,7 @@
   if (Address.fromString(position.pool).equals(Address.fromHexString('0x8fe8d9bb8eeba3ed688069c3d6b556c9ca258248'))) {
     return
   }
-<<<<<<< HEAD
+
 
   let bundle = Bundle.load('1')
   let token0 = Token.load(position.token0)
@@ -179,8 +179,7 @@
     .plus(amount1.times(token1.derivedETH.times(bundle.ethPriceUSD)))
   position.amountCollectedUSD = position.amountCollectedUSD.plus(newCollectUSD)
 
-=======
->>>>>>> c839c0b3
+
   position = updateFeeVars(position!, event, event.params.tokenId)
   position.save()
   savePositionSnapshot(position!, event)
